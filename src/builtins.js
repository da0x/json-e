--- conflicted
+++ resolved
@@ -124,19 +124,18 @@
     argumentTests: ['string'],
     invoke: str => str.replace(/^\s+/, ''),
   });
-
-<<<<<<< HEAD
-  define('join', builtins, {
-    argumentTests: ['array', 'string|number'],
-    invoke: (list, separator) => list.join(separator) 
-=======
+  
   define('split', builtins, {
     minArgs: 1,
     variadic: 'string|number',
     invoke: (input, delimiter) => input.split(delimiter)
->>>>>>> cdadea73
   });
 
+  define('join', builtins, {
+    argumentTests: ['array', 'string|number'],
+    invoke: (list, separator) => list.join(separator) 
+  });
+    
   // Miscellaneous
   define('fromNow', builtins, {
     variadic: 'string',
