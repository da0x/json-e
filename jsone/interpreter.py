from .shared import InterpreterError, string
import operator


def infixExpectationError(operator, expected):
    return InterpreterError('infix: {} expects {} {} {}'.
                            format(operator, expected, operator, expected))


class Interpreter:
    def __init__(self, context):
        self.context = context

    def visit(self, node):
        method_name = 'visit_' + type(node).__name__
        visitor = getattr(self, method_name)
        return visitor(node)

    def visit_ASTNode(self, node):
        if node.token.kind == "number":
            v = node.token.value
            return float(v) if '.' in v else int(v)
        elif node.token.kind == "null":
            return None
        elif node.token.kind == "string":
            return node.token.value[1:-1]
        elif node.token.kind == "true":
            return True
        elif node.token.kind == "false":
            return False
        elif node.token.kind == "identifier":
            return node.token.value

    def visit_UnaryOp(self, node):
        value = self.visit(node.expr)
        if node.token.kind == "+":
            if not is_number(value):
                raise InterpreterError('{} expects {}'.format('unary +', 'number'))
            return value
        elif node.token.kind == "-":
            if not is_number(value):
                raise InterpreterError('{} expects {}'.format('unary -', 'number'))
            return -value
        elif node.token.kind == "!":
            return not self.visit(node.expr)

    def visit_BinOp(self, node):
        left = self.visit(node.left)
        if node.token.kind == "||":
            return bool(left or self.visit(node.right))
        elif node.token.kind == "&&":
            return bool(left and self.visit(node.right))
        else:
            right = self.visit(node.right)

        if node.token.kind == "+":
            if not isinstance(left, (string, int, float)) or isinstance(left, bool):
                raise infixExpectationError('+', 'numbers/strings')
            if not isinstance(right, (string, int, float)) or isinstance(right, bool):
                raise infixExpectationError('+', 'numbers/strings')
            if type(right) != type(left) and \
                    (isinstance(left, string) or isinstance(right, string)):
                raise infixExpectationError('+', 'numbers/strings')
            return left + right
        elif node.token.kind == "-":
            test_math_operands("-", left, right)
            return left - right
        elif node.token.kind == "/":
            test_math_operands("/", left, right)
            return operator.truediv(left, right)
        elif node.token.kind == "*":
            test_math_operands("*", left, right)
            return left * right
        elif node.token.kind == ">":
            test_comparison_operands(">", left, right)
            return left > right
        elif node.token.kind == "<":
            test_comparison_operands("<", left, right)
            return left < right
        elif node.token.kind == ">=":
            test_comparison_operands(">=", left, right)
            return left >= right
        elif node.token.kind == "<=":
            test_comparison_operands("<=", left, right)
            return left <= right
        elif node.token.kind == "!=":
            return left != right
        elif node.token.kind == "==":
            return left == right
        elif node.token.kind == "**":
            test_math_operands("**", left, right)
            return right ** left
        elif node.token.value == "in":
            if isinstance(right, dict):
                if not isinstance(left, string):
                    raise infixExpectationError('in-object', 'string on left side')
            elif isinstance(right, string):
                if not isinstance(left, string):
                    raise infixExpectationError('in-string', 'string on left side')
            elif not isinstance(right, list):
                raise infixExpectationError(
                    'in', 'Array, string, or object on right side')
            try:
                return left in right
            except TypeError:
                raise infixExpectationError('in', 'scalar value, collection')

        elif node.token.kind == ".":
            if not isinstance(left, dict):
                raise InterpreterError('infix: {} expects {}'.format(".", 'objects'))
            try:
                return left[right]
            except KeyError:
                raise InterpreterError(
                    'object has no property "{}"'.format(right))

    def visit_List(self, node):
        list = []

        if node.list[0] is not None:
            for item in node.list:
                list.append(self.visit(item))

        return list

    def visit_ValueAccess(self, node):
        value = self.visit(node.arr)
        left = 0
        right = None

        if node.left:
            left = self.visit(node.left)
        if node.right:
            right = self.visit(node.right)

        if isinstance(value, (list, string)):
            if node.isInterval:
                if right is None:
                    right = len(value)
                try:
                    return value[left:right]
                except TypeError:
                    raise InterpreterError('cannot perform interval access with non-integers')
            else:
                try:
                    return value[left]
                except IndexError:
                    raise InterpreterError('index out of bounds')
                except TypeError:
                    raise InterpreterError('should only use integers to access arrays or strings')

        if not isinstance(value, dict):
            raise InterpreterError('infix: {} expects {}'.format('"[..]"', 'object, array, or string'))
        if not isinstance(left, string):
            raise InterpreterError('object keys must be strings')

        try:
            return value[left]
        except KeyError:
            return None

    def visit_ContextValue(self, node):
        try:
            contextValue = self.context[node.token.value]
        except KeyError:
            raise InterpreterError(
<<<<<<< HEAD
                'object has no property "{}"'.format(k))

    @infix("(")
    def function_call(self, left, token, pc):
        if not callable(left):
            raise TemplateError('function call', 'callable')
        args = parseList(pc, ',', ')')
        if hasattr(left, "_jsone_builtin"):
            return left(self.context, *args)
        else:
            return left(*args)

    @infix('==', '!=', '||', '&&')
    def equality_and_logic(self, left, token, pc):
        op = token.kind
        right = pc.parse(op)
        return OPERATORS[op](left, right)

    @infix('<=', '<', '>', '>=')
    def inequality(self, left, token, pc):
        op = token.kind
        right = pc.parse(op)
        if type(left) != type(right) or \
                not (isinstance(left, (int, float, string)) and not isinstance(left, bool)):
            raise infixExpectationError(op, 'numbers/strings')
        return OPERATORS[op](left, right)

    @infix("in")
    def contains(self, left, token, pc):
        right = pc.parse(token.kind)
        if isinstance(right, dict):
            if not isinstance(left, string):
                raise infixExpectationError('in-object', 'string on left side')
        elif isinstance(right, string):
            if not isinstance(left, string):
                raise infixExpectationError('in-string', 'string on left side')
        elif not isinstance(right, list):
            raise infixExpectationError(
                'in', 'Array, string, or object on right side')
        try:
            return left in right
        except TypeError:
            raise infixExpectationError('in', 'scalar value, collection')


def isNumber(v):
    return isinstance(v, (int, float)) and not isinstance(v, bool)


def parseString(v):
    return v[1:-1]
=======
                'unknown context value {}'.format(node.token.value))
        return contextValue

    def visit_FunctionCall(self, node):
        args = []
        func_name = self.visit(node.name)
        if callable(func_name):
            if node.args is not None:
                for item in node.args:
                    args.append(self.visit(item))
                return func_name(*args)
        else:
            raise InterpreterError(
                '{} is not callable'.format(func_name))
>>>>>>> af893be4

    def visit_Object(self, node):
        obj = {}
        for key in node.obj:
            obj[key] = self.visit(node.obj[key])
        return obj

    def interpret(self, tree):
        return self.visit(tree)


def test_math_operands(op, left, right):
    if not is_number(left):
        raise infixExpectationError(op, 'number')
    if not is_number(right):
        raise infixExpectationError(op, 'number')
    return


def test_comparison_operands(op, left, right):
    if type(left) != type(right) or \
            not (isinstance(left, (int, float, string)) and not isinstance(left, bool)):
        raise infixExpectationError(op, 'numbers/strings')
    return


def is_number(v):
    return isinstance(v, (int, float)) and not isinstance(v, bool)<|MERGE_RESOLUTION|>--- conflicted
+++ resolved
@@ -164,59 +164,6 @@
             contextValue = self.context[node.token.value]
         except KeyError:
             raise InterpreterError(
-<<<<<<< HEAD
-                'object has no property "{}"'.format(k))
-
-    @infix("(")
-    def function_call(self, left, token, pc):
-        if not callable(left):
-            raise TemplateError('function call', 'callable')
-        args = parseList(pc, ',', ')')
-        if hasattr(left, "_jsone_builtin"):
-            return left(self.context, *args)
-        else:
-            return left(*args)
-
-    @infix('==', '!=', '||', '&&')
-    def equality_and_logic(self, left, token, pc):
-        op = token.kind
-        right = pc.parse(op)
-        return OPERATORS[op](left, right)
-
-    @infix('<=', '<', '>', '>=')
-    def inequality(self, left, token, pc):
-        op = token.kind
-        right = pc.parse(op)
-        if type(left) != type(right) or \
-                not (isinstance(left, (int, float, string)) and not isinstance(left, bool)):
-            raise infixExpectationError(op, 'numbers/strings')
-        return OPERATORS[op](left, right)
-
-    @infix("in")
-    def contains(self, left, token, pc):
-        right = pc.parse(token.kind)
-        if isinstance(right, dict):
-            if not isinstance(left, string):
-                raise infixExpectationError('in-object', 'string on left side')
-        elif isinstance(right, string):
-            if not isinstance(left, string):
-                raise infixExpectationError('in-string', 'string on left side')
-        elif not isinstance(right, list):
-            raise infixExpectationError(
-                'in', 'Array, string, or object on right side')
-        try:
-            return left in right
-        except TypeError:
-            raise infixExpectationError('in', 'scalar value, collection')
-
-
-def isNumber(v):
-    return isinstance(v, (int, float)) and not isinstance(v, bool)
-
-
-def parseString(v):
-    return v[1:-1]
-=======
                 'unknown context value {}'.format(node.token.value))
         return contextValue
 
@@ -227,11 +174,13 @@
             if node.args is not None:
                 for item in node.args:
                     args.append(self.visit(item))
-                return func_name(*args)
+                if hasattr(func_name, "_jsone_builtin"):
+                    return func_name(self.context, *args)
+                else:
+                    return func_name(*args)
         else:
             raise InterpreterError(
                 '{} is not callable'.format(func_name))
->>>>>>> af893be4
 
     def visit_Object(self, node):
         obj = {}
